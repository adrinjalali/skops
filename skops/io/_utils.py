--- conflicted
+++ resolved
@@ -1,7 +1,6 @@
 import importlib
 import inspect
 import json  # type: ignore
-<<<<<<< HEAD
 import sys
 from functools import (  # type: ignore
     _find_impl,
@@ -9,10 +8,6 @@
     lru_cache,
     update_wrapper,
 )
-=======
-import sys  # type: ignore
-from functools import _find_impl, get_cache_token, update_wrapper  # type: ignore
->>>>>>> 9d0061d8
 from types import FunctionType
 
 from skops.utils.fixes import GenericAlias, metadata
