--- conflicted
+++ resolved
@@ -37,75 +37,6 @@
 }
 
 
-<<<<<<< HEAD
-=======
-def generic_get_state(obj, dst):
-    # This method is for objects which can either be persisted with json, or
-    # the ones for which we can get/set attributes through
-    # __getstate__/__setstate__ or reading/writing to __dict__.
-    try:
-        # if we can simply use json, then we're done.
-        return json.dumps(obj)
-    except Exception:
-        pass
-
-    res = {
-        "__class__": obj.__class__.__name__,
-        "__module__": get_module(type(obj)),
-    }
-
-    # __getstate__ takes priority over __dict__, and if non exist, we only save
-    # the type of the object, and loading would mean instantiating the object.
-    if hasattr(obj, "__getstate__"):
-        attrs = obj.__getstate__()
-    elif hasattr(obj, "__dict__"):
-        attrs = obj.__dict__
-    else:
-        return res
-
-    content = {}
-    for key, value in attrs.items():
-        if isinstance(getattr(type(obj), key, None), property):
-            continue
-        if key == "C":
-            pass
-        content[key] = _get_state(value, dst)
-
-    res["content"] = content
-
-    return res
-
-
-def generic_get_instance(state, src):
-    try:
-        return json.loads(state)
-    except Exception:
-        pass
-
-    cls = gettype(state)
-
-    # Instead of simply constructing the instance, we use __new__, which
-    # bypasses the __init__, and then we set the attributes. This solves
-    # the issue of required init arguments.
-    instance = cls.__new__(cls)
-
-    content = state.get("content", {})
-    if not len(content):
-        return instance
-
-    attrs = {}
-    for key, value in content.items():
-        attrs[key] = _get_instance(value, src)
-
-    if hasattr(instance, "__setstate__"):
-        instance.__setstate__(attrs)
-    else:
-        instance.__dict__.update(attrs)
-
-    return instance
-
-
->>>>>>> 0ffe648d
 def reduce_get_state(obj, dst):
     # This method is for objects for which we have to use the __reduce__
     # method to get the state.
