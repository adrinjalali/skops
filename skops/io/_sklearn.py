--- conflicted
+++ resolved
@@ -6,12 +6,15 @@
 from sklearn.tree._tree import Tree
 from sklearn.utils import Bunch
 
-<<<<<<< HEAD
-from ._utils import _get_instance, _get_state, get_instance, get_state, gettype
-=======
 from ._general import dict_get_instance
-from ._utils import get_instance, get_module, get_state, gettype, try_get_state
->>>>>>> 9d34ac2f
+from ._utils import (
+    _get_instance,
+    _get_state,
+    get_instance,
+    get_module,
+    get_state,
+    gettype,
+)
 
 
 def BaseEstimator_get_state(obj, dst):
@@ -131,15 +134,14 @@
     return instance
 
 
-<<<<<<< HEAD
 def Tree_get_instance(state, src):
     return reduce_get_instance(state, src, Tree)
-=======
+
+
 def bunch_get_instance(state, src):
     # Bunch is just a wrapper for dict
     content = dict_get_instance(state, src)
     return Bunch(**content)
->>>>>>> 9d34ac2f
 
 
 # tuples of type and function that gets the state of that type
@@ -150,12 +152,8 @@
 ]
 # tuples of type and function that creates the instance of that type
 GET_INSTANCE_DISPATCH_FUNCTIONS = [
-<<<<<<< HEAD
     (Tree, Tree_get_instance),
-=======
-    (Tree, BaseEstimator_get_instance),
     (Bunch, bunch_get_instance),
->>>>>>> 9d34ac2f
     (_CalibratedClassifier, BaseEstimator_get_instance),
     (BaseEstimator, BaseEstimator_get_instance),
 ]