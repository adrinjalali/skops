--- conflicted
+++ resolved
@@ -150,35 +150,24 @@
 # tuples of type and function that gets the state of that type
 GET_STATE_DISPATCH_FUNCTIONS = [
     (Tree, reduce_get_state),
-<<<<<<< HEAD
-    (_CalibratedClassifier, BaseEstimator_get_state),
-    (BaseCrossValidator, BaseEstimator_get_state),
-    (BaseShuffleSplit, BaseEstimator_get_state),
-    (BaseEstimator, BaseEstimator_get_state),
-=======
+    (BaseEstimator, generic_get_state),
     (_CalibratedClassifier, generic_get_state),
-    (BaseEstimator, generic_get_state),
+    (BaseCrossValidator, generic_get_state),
+    (BaseShuffleSplit, generic_get_state),
     (BaseLoss, generic_get_state),
     (CyLossFunction, generic_get_state),
     (BaseLink, generic_get_state),
     (Interval, generic_get_state),
->>>>>>> 7e6a4bd9
 ]
 # tuples of type and function that creates the instance of that type
 GET_INSTANCE_DISPATCH_FUNCTIONS = [
     (Tree, Tree_get_instance),
     (Bunch, bunch_get_instance),
-<<<<<<< HEAD
-    (_CalibratedClassifier, BaseEstimator_get_instance),
-    (BaseCrossValidator, BaseEstimator_get_instance),
-    (BaseShuffleSplit, BaseEstimator_get_instance),
-    (BaseEstimator, BaseEstimator_get_instance),
-=======
-    (_CalibratedClassifier, generic_get_instance),
     (BaseEstimator, generic_get_instance),
+    (BaseCrossValidator, generic_get_instance),
+    (BaseShuffleSplit, generic_get_instance),
     (BaseLoss, generic_get_instance),
     (CyLossFunction, generic_get_instance),
     (BaseLink, generic_get_instance),
     (Interval, generic_get_instance),
->>>>>>> 7e6a4bd9
 ]