--- conflicted
+++ resolved
@@ -140,7 +140,6 @@
 
 
 def reduce_get_instance(state, src, constructor):
-<<<<<<< HEAD
     state.pop("__class__")
     state.pop("__module__")
 
@@ -155,10 +154,6 @@
 
     reduce = state.pop("__reduce__")
     args = _get_instance(reduce["args"], src)
-=======
-    reduce = state["__reduce__"]
-    args = get_instance(reduce["args"], src)
->>>>>>> ff109a52
     instance = constructor(*args)
 
     if "content" not in state:
