import inspect
import json

<<<<<<< HEAD
from sklearn._loss._loss import CyLossFunction
from sklearn._loss.link import BaseLink, Interval
from sklearn._loss.loss import BaseLoss
from sklearn.base import BaseEstimator
from sklearn.calibration import _CalibratedClassifier
from sklearn.model_selection import BaseCrossValidator, BaseShuffleSplit
=======
>>>>>>> 9847721d
from sklearn.tree._tree import Tree
from sklearn.utils import Bunch

from ._general import dict_get_instance
from ._utils import (
    _get_instance,
    _get_state,
    get_instance,
    get_module,
    get_state,
    gettype,
)


def generic_get_state(obj, dst):
    try:
        return json.dumps(obj)
    except Exception:
        pass

    res = {
        "__class__": obj.__class__.__name__,
        "__module__": get_module(type(obj)),
    }

    if hasattr(obj, "__getstate__"):
        attrs = obj.__getstate__()
    elif hasattr(obj, "__dict__"):
        attrs = obj.__dict__
    else:
        return res

    content = {}
    for key, value in attrs.items():
        if isinstance(getattr(type(obj), key, None), property):
            continue
        content[key] = _get_state(value, dst)

    res["content"] = content

    return res


def generic_get_instance(state, src):
    try:
        return json.loads(state)
    except Exception:
        pass

    cls = gettype(state)
    state.pop("__class__")
    state.pop("__module__")

    # Instead of simply constructing the instance, we use __new__, which
    # bypasses the __init__, and then we set the attributes. This solves
    # the issue of required init arguments.
    instance = cls.__new__(cls)

    content = state.get("content", {})
    if not len(content):
        return instance

    attrs = {}
    for key, value in content.items():
        attrs[key] = _get_instance(value, src)

    if hasattr(instance, "__setstate__"):
        instance.__setstate__(attrs)
    else:
        instance.__dict__.update(attrs)

    return instance


def reduce_get_state(obj, dst):
    # This method is for objects for which we have to use the __reduce__
    # method to get the state.
    res = {
        "__class__": obj.__class__.__name__,
        "__module__": inspect.getmodule(type(obj)).__name__,
    }

    # We get the output of __reduce__ and use it to reconstruct the object.
    # For security reasons, we don't save the constructor object returned by
    # __reduce__, and instead use the pre-defined constructor for the object
    # that we know. This avoids having a function such as `eval()` as the
    # "constructor", abused by attackers.
    #
    # We can/should also look into removing __reduce__ from scikit-learn,
    # and that is not impossible. Most objects which use this don't really
    # need it.
    #
    # More info on __reduce__:
    # https://docs.python.org/3/library/pickle.html#object.__reduce__
    #
    # As a good example, this makes Tree object to be serializable.
    reduce = obj.__reduce__()
    res["__reduce__"] = {}
    res["__reduce__"]["args"] = get_state(reduce[1], dst)

    if len(reduce) == 3:
        # reduce includes what's needed for __getstate__ and we don't need to
        # call __getstate__ directly.
        attrs = reduce[2]
    elif hasattr(obj, "__getstate__"):
        attrs = obj.__getstate__()
    else:
        attrs = obj.__dict__

    content = {}
    for key, value in attrs.items():
        if isinstance(getattr(type(obj), key, None), property):
            continue
        content[key] = _get_state(value, dst)

    res["content"] = content

    return res


def reduce_get_instance(state, src, constructor):
    state.pop("__class__")
    state.pop("__module__")

    reduce = state.pop("__reduce__")
    args = get_instance(reduce["args"], src)
    instance = constructor(*args)

    content = state["content"]
    attrs = {}
    for key, value in content.items():
        attrs[key] = _get_instance(value, src)

    if hasattr(instance, "__setstate__"):
        instance.__setstate__(attrs)
    else:
        instance.__dict__.update(attrs)

    return instance


def Tree_get_instance(state, src):
    return reduce_get_instance(state, src, Tree)


def bunch_get_instance(state, src):
    # Bunch is just a wrapper for dict
    content = dict_get_instance(state, src)
    return Bunch(**content)


# tuples of type and function that gets the state of that type
GET_STATE_DISPATCH_FUNCTIONS = [
    (Tree, reduce_get_state),
<<<<<<< HEAD
    (BaseEstimator, generic_get_state),
    (_CalibratedClassifier, generic_get_state),
    (BaseCrossValidator, generic_get_state),
    (BaseShuffleSplit, generic_get_state),
    (BaseLoss, generic_get_state),
    (CyLossFunction, generic_get_state),
    (BaseLink, generic_get_state),
    (Interval, generic_get_state),
=======
    (object, generic_get_state),
>>>>>>> 9847721d
]
# tuples of type and function that creates the instance of that type
GET_INSTANCE_DISPATCH_FUNCTIONS = [
    (Tree, Tree_get_instance),
    (Bunch, bunch_get_instance),
<<<<<<< HEAD
    (BaseEstimator, generic_get_instance),
    (BaseCrossValidator, generic_get_instance),
    (BaseShuffleSplit, generic_get_instance),
    (BaseLoss, generic_get_instance),
    (CyLossFunction, generic_get_instance),
    (BaseLink, generic_get_instance),
    (Interval, generic_get_instance),
=======
    (object, generic_get_instance),
>>>>>>> 9847721d
]<|MERGE_RESOLUTION|>--- conflicted
+++ resolved
@@ -1,15 +1,6 @@
 import inspect
 import json
 
-<<<<<<< HEAD
-from sklearn._loss._loss import CyLossFunction
-from sklearn._loss.link import BaseLink, Interval
-from sklearn._loss.loss import BaseLoss
-from sklearn.base import BaseEstimator
-from sklearn.calibration import _CalibratedClassifier
-from sklearn.model_selection import BaseCrossValidator, BaseShuffleSplit
-=======
->>>>>>> 9847721d
 from sklearn.tree._tree import Tree
 from sklearn.utils import Bunch
 
@@ -164,32 +155,11 @@
 # tuples of type and function that gets the state of that type
 GET_STATE_DISPATCH_FUNCTIONS = [
     (Tree, reduce_get_state),
-<<<<<<< HEAD
-    (BaseEstimator, generic_get_state),
-    (_CalibratedClassifier, generic_get_state),
-    (BaseCrossValidator, generic_get_state),
-    (BaseShuffleSplit, generic_get_state),
-    (BaseLoss, generic_get_state),
-    (CyLossFunction, generic_get_state),
-    (BaseLink, generic_get_state),
-    (Interval, generic_get_state),
-=======
     (object, generic_get_state),
->>>>>>> 9847721d
 ]
 # tuples of type and function that creates the instance of that type
 GET_INSTANCE_DISPATCH_FUNCTIONS = [
     (Tree, Tree_get_instance),
     (Bunch, bunch_get_instance),
-<<<<<<< HEAD
-    (BaseEstimator, generic_get_instance),
-    (BaseCrossValidator, generic_get_instance),
-    (BaseShuffleSplit, generic_get_instance),
-    (BaseLoss, generic_get_instance),
-    (CyLossFunction, generic_get_instance),
-    (BaseLink, generic_get_instance),
-    (Interval, generic_get_instance),
-=======
     (object, generic_get_instance),
->>>>>>> 9847721d
 ]