import inspect
from functools import partial
from types import FunctionType

import numpy as np

<<<<<<< HEAD
from ._utils import _get_instance, _get_state, _import_obj
=======
from ._utils import _import_obj, get_module, try_get_instance, try_get_state
>>>>>>> 9d34ac2f


def dict_get_state(obj, dst):
    res = {
        "__class__": obj.__class__.__name__,
        "__module__": get_module(type(obj)),
    }
    content = {}
    for key, value in obj.items():
        if np.isscalar(key) and hasattr(key, "item"):
            # convert numpy value to python object
            key = key.item()
        content[key] = _get_state(value, dst)
    res["content"] = content
    return res


def dict_get_instance(state, src):
    state.pop("__class__")
    state.pop("__module__")
    content = {}
    for key, value in state["content"].items():
        content[key] = _get_instance(value, src)
    return content


def list_get_state(obj, dst):
    res = {
        "__class__": obj.__class__.__name__,
        "__module__": get_module(type(obj)),
    }
    content = []
    for value in obj:
        content.append(_get_state(value, dst))
    res["content"] = content
    return res


def list_get_instance(state, src):
    state.pop("__class__")
    state.pop("__module__")
    content = []
    for value in state["content"]:
        content.append(_get_instance(value, src))
    return content


def tuple_get_state(obj, dst):
    res = {
        "__class__": obj.__class__.__name__,
        "__module__": get_module(type(obj)),
    }
    content = ()
    for value in obj:
        content += (_get_state(value, dst),)
    res["content"] = content
    return res


def tuple_get_instance(state, src):
    state.pop("__class__")
    state.pop("__module__")
    content = ()
    for value in state["content"]:
        content += (_get_instance(value, src),)
    return content


def function_get_state(obj, dst):
    if isinstance(obj, partial):
        raise TypeError("partial function are not supported yet")
    res = {
        "__class__": obj.__class__.__name__,
        "__module__": inspect.getmodule(obj).__name__,
        "content": obj.__name__,
    }
    return res


def function_get_instance(obj, src):
    loaded = _import_obj(obj["__module__"], obj["content"])
    return loaded


def type_get_state(obj, dst):
    # To serialize a type, we first need to set the metadata to tell that it's
    # a type, then store the type's info itself in the content field.
    res = {
        "__class__": obj.__class__.__name__,
        "__module__": get_module(type(obj)),
        "content": {
            "__class__": obj.__name__,
            "__module__": get_module(obj),
        },
    }
    return res


def type_get_instance(obj, src):
    loaded = _import_obj(obj["content"]["__module__"], obj["content"]["__class__"])
    return loaded


# tuples of type and function that gets the state of that type
GET_STATE_DISPATCH_FUNCTIONS = [
    (dict, dict_get_state),
    (list, list_get_state),
    (tuple, tuple_get_state),
    (FunctionType, function_get_state),
    (type, type_get_state),
]
# tuples of type and function that creates the instance of that type
GET_INSTANCE_DISPATCH_FUNCTIONS = [
    (dict, dict_get_instance),
    (list, list_get_instance),
    (tuple, tuple_get_instance),
    (FunctionType, function_get_instance),
    (type, type_get_instance),
]<|MERGE_RESOLUTION|>--- conflicted
+++ resolved
@@ -4,11 +4,7 @@
 
 import numpy as np
 
-<<<<<<< HEAD
-from ._utils import _get_instance, _get_state, _import_obj
-=======
-from ._utils import _import_obj, get_module, try_get_instance, try_get_state
->>>>>>> 9d34ac2f
+from ._utils import _get_instance, _get_state, _import_obj, get_module
 
 
 def dict_get_state(obj, dst):
